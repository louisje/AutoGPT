--- conflicted
+++ resolved
@@ -22,15 +22,10 @@
 16. Get Improved Code: "improve_code", args: "suggestions": "<list_of_suggestions>", "code": "<full_code_string>"
 17. Write Tests: "write_tests", args: "code": "<full_code_string>", "focus": "<list_of_focus_areas>"
 18. Execute Python File: "execute_python_file", args: "file": "<file>"
-<<<<<<< HEAD
 19. Execute Shell Command, non-interactive commands only: "exec_shell", args: "command_line": "<command_line>".
 20. Task Complete (Shutdown): "task_complete", args: "reason": "<reason>"
 21. Generate Image: "generate_image", args: "prompt": "<prompt>"
-=======
-19. Task Complete (Shutdown): "task_complete", args: "reason": "<reason>"
-20. Generate Image: "generate_image", args: "prompt": "<prompt>"
-21. Do Nothing: "do_nothing", args: ""
->>>>>>> 4d42e14d
+22. Do Nothing: "do_nothing", args: ""
 
 RESOURCES:
 
