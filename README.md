--- conflicted
+++ resolved
@@ -336,7 +336,6 @@
 export MEMORY_BACKEND="pinecone"
 ```
 
-<<<<<<< HEAD
 ## Weaviate Setup
 
 [Weaviate](https://weaviate.io/) is an open-source vector database. It allows to store data objects and vector embeddings from ML-models and scales seamlessly to billion of data objects. [An instance of Weaviate can be created locally (using Docker), on Kubernetes or using Weaviate Cloud Services](https://weaviate.io/developers/weaviate/quickstart). 
@@ -359,12 +358,7 @@
 MEMORY_INDEX="Autogpt" # name of the index to create for the application
 ```
 
-## Setting Your Cache Type
-
-By default, Auto-GPT is going to use LocalCache instead of redis or Pinecone.
-=======
 ### Milvus Setup
->>>>>>> 6aa76ec7
 
 [Milvus](https://milvus.io/) is a open-source, high scalable vector database to storage huge amount of vector-based memory and provide fast relevant search.
 
